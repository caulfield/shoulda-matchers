--- conflicted
+++ resolved
@@ -49,40 +49,38 @@
           self
         end
 
-<<<<<<< HEAD
-        def to(recipient = nil, &block)
-=======
-        def with_part(content_type, body)
+        def with_part(content_type, body = nil, &block)
           @parts ||= []
           @parts << [/#{Regexp.escape(content_type)}/, body, content_type]
-          self
-        end
-
-        def to(recipient)
->>>>>>> a922b8ec
+          @parts_blocks ||= []
+          @parts_blocks << block
+          self
+        end
+
+        def to(recipient = nil, &block)
           @recipient = recipient
           @recipient_block = block
           self
         end
-        
+
         def cc(recipient = nil, &block)
           @cc = recipient
           @cc_block = block
           self
         end
-        
+
         def with_cc(recipients = nil, &block)
           @cc_recipients = recipients
           @cc_recipients_block = block
           self
         end
-        
+
         def bcc(recipient = nil, &block)
           @bcc = recipient
           @bcc_block = block
           self
         end
-        
+
         def with_bcc(recipients = nil, &block)
           @bcc_recipients = recipients
           @bcc_recipients_block = block
@@ -102,14 +100,11 @@
             @body_failed = !body_match(mail, @body) if @body
             @sender_failed = !regexp_or_string_match_in_array(mail.from, @sender) if @sender
             @recipient_failed = !regexp_or_string_match_in_array(mail.to, @recipient) if @recipient
-<<<<<<< HEAD
             @cc_failed = !regexp_or_string_match_in_array(mail.cc, @cc) if @cc
             @cc_recipients_failed = !match_array_in_array(mail.cc, @cc_recipients) if @cc_recipients
             @bcc_failed = !regexp_or_string_match_in_array(mail.bcc, @bcc) if @bcc
             @bcc_recipients_failed = !match_array_in_array(mail.bcc, @bcc_recipients) if @bcc_recipients
-=======
-            @multipart_failed = mail.multipart? != @multipart if defined?(@multipart)
->>>>>>> a922b8ec
+            @multipart_failed = (mail.multipart? != @multipart) if defined?(@multipart)
             return true unless anything_failed?
           end
 
@@ -151,14 +146,11 @@
           end if @parts && @parts_failed
           expectation << " from #{@sender.inspect}" if @sender_failed
           expectation << " to #{@recipient.inspect}" if @recipient_failed
-<<<<<<< HEAD
           expectation << " cc #{@cc.inspect}" if @cc_failed
           expectation << " with cc #{@cc_recipients.inspect}" if @cc_recipients_failed
           expectation << " bcc #{@bcc.inspect}" if @bcc_failed
           expectation << " with bcc #{@bcc_recipients.inspect}" if @bcc_recipients_failed
-=======
           expectation << " #{'not ' if !@multipart}being multipart" if @multipart_failed
->>>>>>> a922b8ec
           expectation << "\nDeliveries:\n#{inspect_deliveries}"
         end
 
@@ -169,8 +161,9 @@
         end
 
         def anything_failed?
-<<<<<<< HEAD
-          @subject_failed || @body_failed || @sender_failed || @recipient_failed || @cc_failed || @cc_recipients_failed || @bcc_failed || @bcc_recipients_failed
+          @subject_failed || @body_failed || @sender_failed || @recipient_failed ||
+            @cc_failed || @cc_recipients_failed || @bcc_failed || @bcc_recipients_failed ||
+            @parts_failed || @multipart_failed
         end
 
         def normalize_blocks
@@ -182,10 +175,12 @@
           @cc_recipients = @context.instance_eval(&@cc_recipients_block) if @cc_recipients_block
           @bcc = @context.instance_eval(&@bcc_block) if @bcc_block
           @bcc_recipients = @context.instance_eval(&@bcc_recipients_block) if @bcc_recipients_block
-=======
-          @subject_failed || @body_failed || @parts_failed || @sender_failed ||
-              @recipient_failed || @multipart_failed
->>>>>>> a922b8ec
+
+          if @parts
+            @parts.each_with_index do |part, i|
+              part[1] = @context.instance_eval(&@parts_blocks[i]) if @parts_blocks[i]
+            end
+          end
         end
 
         def regexp_or_string_match(a_string, a_regexp_or_string)
@@ -205,15 +200,13 @@
             an_array.include?(a_regexp_or_string)
           end
         end
-<<<<<<< HEAD
-        
+
         def match_array_in_array(target_array, match_array)
           target_array.sort!
           match_array.sort!
-          
+
           target_array.each_cons(match_array.size).include? match_array
         end
-=======
 
         def body_match(mail, a_regexp_or_string)
           # Mail objects instantiated by ActionMailer3 return a blank
@@ -242,8 +235,6 @@
             regexp_or_string_match(part.body, a_regexp_or_string)
           end
         end
-
->>>>>>> a922b8ec
       end
     end
   end
