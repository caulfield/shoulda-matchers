--- conflicted
+++ resolved
@@ -1,8 +1,7 @@
 require 'shoulda/action_mailer/matchers/have_sent_email'
 
 module Shoulda # :nodoc:
-<<<<<<< HEAD
-  module ActiveRecord # :nodoc:
+  module ActionMailer # :nodoc:
     # = Matchers for your mailers
     #
     # This matcher will test that email is sent properly
@@ -17,10 +16,6 @@
     #                                 with_body(/spam/).
     #                                 to('myself@me.com') }
     #   end
-=======
-  module ActionMailer # :nodoc:
-    # = blah blah blah
->>>>>>> 832f46b9
     module Matchers
     end
   end
